--- conflicted
+++ resolved
@@ -44,29 +44,17 @@
 the whole extent of the domain to be modelled and then a stack of other rasters in 
 priority order (typically increasing in resolution) along with a corresponding list 
 of buffer distances. ``HRDS`` then calculates the linear buffers and stores these 
-<<<<<<< HEAD
-as rasters. A linear function is used here to make fewest assumptions about the nature
-of the data. More functions, such as sigmoidal, may be added in future versions.
-=======
 as rasters. Linear buffers are used as this makes the fewest assumptions about the 
 data. Alternatives could include other functions, such as sigmoidal, which
 may be included in future releases, depending on use cases. 
->>>>>>> de732f6d
 The user can then request data at an arbitrary point which is
 calculated via bilinear interpolation. There are limitations in this approach 
 in that rasters cannot be partially overlapped; all but the base raster must 
 be entirely contained within another raster. This may be resolved in future
-<<<<<<< HEAD
-versions. The software assumes that the user has transformed all the rasters
-to the same projection space and datum level.
-
-This software solves a particular problem when using multiscale numerical models which use
-=======
 versions. The software assumes all rasters are using the same coordinate
 system and datum. 
 
 This software solves a particular problem when using multiscale numerical models which use 
->>>>>>> de732f6d
 high resolution meshes: high resolution spatial data is required, but only for 
 spatially limited regions. By blending a hierarchy of data sources, ```HRDS``` overcomes
 this problem and enables multiscale numerical problems to use spatially appropriate
